--- conflicted
+++ resolved
@@ -6,11 +6,8 @@
  *
  *  @copyright Copyright (c) 2023
  */
-<<<<<<< HEAD
 #ifndef UNUM_USEARCH_H
 #define UNUM_USEARCH_H
-=======
-#pragma once
 
 #if defined(WIN32) || defined(_WIN32) || defined(__WIN32__) || defined(__NT__)
 #define _USE_MATH_DEFINES
@@ -32,7 +29,6 @@
 #endif
 
 #include <sys/stat.h> // `fstat` for file size
->>>>>>> 1b8dcbdb
 
 #include <algorithm> // `std::sort_heap`
 #include <atomic>    // `std::atomic`
@@ -806,18 +802,9 @@
 #endif
     }
 
-<<<<<<< HEAD
-    ~index_gt() noexcept {
-        clear();
-#if defined(USEARCH_IOURING)
-        io_uring_queue_exit(&ring_);
-#endif
-    }
-=======
     index_gt fork() noexcept(false) { return {config_, metric_, allocator_}; }
 
     ~index_gt() noexcept { clear(); }
->>>>>>> 1b8dcbdb
 
     index_gt(index_gt&& other) noexcept { swap(other); }
 
@@ -1420,12 +1407,8 @@
             lock_t candidate_lock = candidate_node.lock();
             neighbors_ref_t candidate_header = neighbors(candidate_node, level);
 
-<<<<<<< HEAD
             prefetch_neighbors(candidate_header, visits);
-            iterate_through_neighbors(candidate_header, [&](id_t successor_id) noexcept {
-=======
             for (id_t successor_id : candidate_header) {
->>>>>>> 1b8dcbdb
                 if (visits.test(successor_id))
                     continue;
 
@@ -1474,12 +1457,8 @@
             id_t candidate_id = current_node_node.second;
             neighbors_ref_t candidate_header = neighbors_base(node(candidate_id));
 
-<<<<<<< HEAD
             prefetch_neighbors(candidate_header, visits);
-            iterate_through_neighbors(candidate_header, [&](id_t successor_id) noexcept {
-=======
             for (id_t successor_id : candidate_header) {
->>>>>>> 1b8dcbdb
                 if (visits.test(successor_id))
                     continue;
 
@@ -1501,17 +1480,6 @@
         }
     }
 
-<<<<<<< HEAD
-    /**
-     *  @brief A simple `for`-loop that prefetches vectors of neighbors.
-     */
-    template <typename neighbor_id_callback_at>
-    inline void iterate_through_neighbors(neighbors_ref_t head, neighbor_id_callback_at&& callback) const noexcept {
-        std::size_t n = head.count;
-        for (std::size_t j = 0; j != n; j++)
-            callback(head.neighbors[j]);
-    }
-
     void prefetch_neighbors(neighbors_ref_t head, visits_bitset_t const& visits) const noexcept {
 
         // Prefetch from disk
@@ -1545,15 +1513,8 @@
             });
     }
 
-    void filter_top_candidates_with_heuristic( //
-        distances_and_ids_t& top_candidates, distances_and_ids_t& temporary, std::size_t needed,
-        thread_context_t& context) const noexcept(false) {
-        if (top_candidates.size() < needed)
-            return;
-=======
     span_gt<distance_and_id_t const> filter_heuristic( //
         distances_and_ids_t& top_candidates, std::size_t needed, metric_t const& metric) const noexcept {
->>>>>>> 1b8dcbdb
 
         top_candidates.sort_ascending();
         distance_and_id_t* top_ordered = top_candidates.data();
