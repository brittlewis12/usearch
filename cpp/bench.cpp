--- conflicted
+++ resolved
@@ -15,11 +15,7 @@
 
 #define STDERR_FILENO HANDLE(2)
 #else
-<<<<<<< HEAD
-#if __linux__
-=======
 #if defined(__linux__)
->>>>>>> 64f2a3cb
 #include <execinfo.h> // `backtrace`
 #endif
 #include <fcntl.h>    // `open`
@@ -42,11 +38,6 @@
 #include <clipp.h> // Command Line Interface
 #if USEARCH_USE_OPENMP
 #include <omp.h> // `omp_set_num_threads()`
-<<<<<<< HEAD
-#else
-int omp_get_thread_num() { return 0; }
-=======
->>>>>>> 64f2a3cb
 #endif
 
 #include <simsimd/simsimd.h>
@@ -404,11 +395,7 @@
     // get void*'s for all entries on the stack
 #if defined(USEARCH_DEFINED_WINDOWS)
     size = CaptureStackBackTrace(0, 10, array, NULL);
-<<<<<<< HEAD
-#elif __linux__
-=======
 #elif defined(USEARCH_DEFINED_LINUX)
->>>>>>> 64f2a3cb
     size = backtrace(array, 10);
 #endif // WINDOWS
 
@@ -430,11 +417,7 @@
         WriteFile(STDERR_FILENO, "\n", 1, &bytes_written, NULL);
     }
     free(symbol);
-<<<<<<< HEAD
-#elif __linux__
-=======
 #elif defined(USEARCH_DEFINED_LINUX)
->>>>>>> 64f2a3cb
     backtrace_symbols_fd(array, size, STDERR_FILENO);
 #endif // WINDOWS
 
@@ -658,17 +641,10 @@
         exit(0);
     }
 
-<<<<<<< HEAD
-// Instead of relying on `multithreaded` from "index_punned_dense.hpp" we will use OpenMP
-// to better estimate statistics between tasks batches, without having to recreate
-// the threads.
-#if USEARCH_USE_OPENMP
-=======
 #if USEARCH_USE_OPENMP
     // Instead of relying on `multithreaded` from "index_punned_dense.hpp" we will use OpenMP
     // to better estimate statistics between tasks batches, without having to recreate
     // the threads.
->>>>>>> 64f2a3cb
     omp_set_dynamic(true);
     omp_set_num_threads(args.threads);
     std::printf("- OpenMP threads: %d\n", omp_get_max_threads());
